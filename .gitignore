--- conflicted
+++ resolved
@@ -11,13 +11,6 @@
 # Templated filed created when running empress-tree.py
 test_init.html
 
-<<<<<<< HEAD
-# Test file for animation file input
-test-animation.txt
-
-# Python Byte code folder
-empress/__pycache__/
-=======
 # # Python Byte code folder
 # empress/__pycache__/
 
@@ -147,5 +140,4 @@
 dmypy.json
 
 # Pyre type checker
-.pyre/
->>>>>>> d97e4bc8
+.pyre/
# Byte-compiled / optimized / DLL files
__pycache__/
*.py[cod]
*$py.class

# C extensions
*.so

# Distribution / packaging
.Python
env/
build/
develop-eggs/
dist/
downloads/
eggs/
.eggs/
lib/
lib64/
parts/
sdist/
var/
wheels/
*.egg-info/
.installed.cfg
*.egg

# PyInstaller
#  Usually these files are written by a python script from a template
#  before PyInstaller builds the exe, so as to inject date/other infos into it.
*.manifest
*.spec

# Installer logs
pip-log.txt
pip-delete-this-directory.txt

# Unit test / coverage reports
htmlcov/
.tox/
.coverage
.coverage.*
.cache
nosetests.xml
coverage.xml
*.cover
.hypothesis/

# Translations
*.mo
*.pot

# Django stuff:
*.log
local_settings.py

# Flask stuff:
instance/
.webassets-cache

# Scrapy stuff:
.scrapy

# Sphinx documentation
docs/_build/

# PyBuilder
target/

# Jupyter Notebook
.ipynb_checkpoints

# pyenv
.python-version

# celery beat schedule file
celerybeat-schedule

# SageMath parsed files
*.sage.py

# dotenv
.env

# virtualenv
.venv
venv/
ENV/

# Spyder project settings
.spyderproject
.spyproject

# Rope project settings
.ropeproject

# mkdocs documentation
/site

# mypy
.mypy_cache/

# node modules
*.nwk

<<<<<<< HEAD
#tree
=======
# tree
>>>>>>> 0d99d067
*.tree

# astral metadata
metadata.txt
ncbi.t2t.txt<|MERGE_RESOLUTION|>--- conflicted
+++ resolved
@@ -103,11 +103,7 @@
 # node modules
 *.nwk
 
-<<<<<<< HEAD
-#tree
-=======
 # tree
->>>>>>> 0d99d067
 *.tree
 
 # astral metadata

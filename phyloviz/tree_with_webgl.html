<!DOCTYPE html>
<html lang="en">
<head>
  <meta charset="UTF-16">
  <title>WebGL - Experiment</title>
<<<<<<< HEAD
   <link rel="stylesheet" type="text/css" href="{{ static_url('vendor/css/slick.grid.css') }}">
   <link rel="stylesheet" type="text/css" href="{{ static_url('vendor/css/jquery-ui-1.11.3.custom.css') }}">
   <link rel="stylesheet" type="text/css" href="{{ static_url('vendor/css/slick.grid.format.css') }}">
   <link rel="stylesheet" type="text/css" href="{{ static_url('css/style.css') }}">
  <script type="text/javascript" src="{{ static_url('vendor/js/gl-matrix.min.js') }}"></script>
<script type="text/javascript" src="{{ static_url('vendor/js/jquery-2.2.4.min.js') }}"></script>
<script type="text/javascript" src="{{ static_url('vendor/js/jquery.event.drag-2.2.min.js') }}"></script>
<script type="text/javascript" src="{{ static_url('js/init_webgl.js') }}"></script>
<script type="text/javascript" src="{{ static_url('js/callbacks.js') }}"></script>
<script type="text/javascript" src="{{ static_url('js/drawing_loop.js') }}"></script>
<script type="text/javascript" src="{{ static_url('js/init_webpage.js') }}"></script>
<script type="text/javascript" src="{{ static_url('vendor/js/slick.core.min.js') }}"></script>
<script type="text/javascript" src="{{ static_url('vendor/js/slick.editors.min.js') }}"></script>
<script type="text/javascript" src="{{ static_url('vendor/js/slick.formatters.min.js') }}"></script>
<script type="text/javascript" src="{{ static_url('vendor/js/slick.grid.min.js') }}"></script>
=======
  <link rel="stylesheet" type="text/css" href="{{ static_url('style.css') }}">
  <script type="text/javascript" src="/static/gl-matrix.js?v=7243103a666727ef3836be8b94bfccff"></script>
  <script type="text/javascript" src="{{ static_url('jquery_min.js') }}"></script>
  <script type="text/javascript" src="{{ static_url('init_webgl.js') }}"></script>
  <script type="text/javascript" src="{{ static_url('callbacks.js') }}"></script>
  <script type="text/javascript" src="{{ static_url('drawing_loop.js') }}"></script>
  <script type="text/javascript" src="{{ static_url('init_webpage.js') }}"></script>
>>>>>>> da99d600
</head>

<body>
  <div class="container">
    <canvas class="tree-surface">
      Your browser does not support HTML5
    </canvas>
    <div id="divcontainer"></div>
  </div>

    <div class="metadata-tabs">

      <div class="tab-options">
        <div>
          <button class="tabs" onclick="showMenu(event,'highlight-menu')">Highlight Tips</button>
        </div>
      </div>

      <div class="menu" id="highlight-menu">
        <div>
          <select id = "highlight-options"></select>
        </div>

        <div>
          <input type = "button" value = "select" onclick = "userHighlightSelect();" />
          <input type = "color" id="color-selector"/>
        </div>

        <div class="text-field">
          <label for="lower-bound">Lower Bound</label>
          <input type="text" id="lower-bound"/>
        </div>

        <div class="text-field">
          <label for="upper-bound">Upper Bound</label>
          <input type="text" id="upper-bound"/>
        </div>

        <div class="text-field">
          <label for="category">Category Name</label>
          <input type="text" id="category"/>
        </div>

        <div class="attr-selector">
        </div>
      </div>
    </div>

    <table>
      <tr>
        <td valign="top">
          <div id="scrolltable"></div>
        </td>
      </tr>
      <!-- <table id="dataTable">
      </table> -->
    </table>

    <script  type="text/javascript">
      // global variables
      var urls = { // urls for webserver
        highlightURL : 'http://localhost:8080/highlight',
        collapseURL : 'http://localhost:8080/collapse',
        edgeURL : 'http://localhost:8080/api/edges',
        colorURL : 'http://localhost:8080/color',
        nodeURL : 'http://localhost:8080/api/nodes',
        tableURL : 'http://localhost:8080/table_values',
        labelURL : 'http://localhost:8080/label'
      };
      var field = {
        edgeFields : ["px", "py", "branch_color", "x", "y",
            "branch_color"],
        nodeFields : ["x", "y", "color"]
      };
      var shaderProgram = {}; // the complied vertex/fragment shaders
      var gl = {}; // webgl context - used to call webgl functions
      var drawingData = { // stores info need to draw such as vertex data
        isMouseDown : false,
        lastMouseX : null,
        lastMouseY : null,
        zoomAmount : 1,
        zoomLevel : 0,
        scaleFactor : 5.0 / 4.0
      };
      var numAttr = 0;
      var attrItem = {};

      var labels = {};
    </script>

    <script type="text/javascript">
    {
      let edgeMetadata;
      let nodeCoords;

      // this may cause some syncing issues
      $.getJSON(urls.nodeURL, function(data) {
        nodeCoords = data;
      }).done(function() {
        drawingData.nodeCoords = extractInfo(nodeCoords, field.nodeFields);

        $.getJSON(urls.edgeURL, function(data) {
          edgeMetadata = data;
        }).done(function() {
          initWebPage(edgeMetadata);
          drawingData.edgeCoords = extractInfo(edgeMetadata,field.edgeFields);
          drawingData.largeDim = normalizeTree(edgeMetadata);
          initWebGl();
          initCallbacks();
          setProjMat();
          draw();
        });
      });
    }
    </script>
    </body>
</html><|MERGE_RESOLUTION|>--- conflicted
+++ resolved
@@ -3,31 +3,21 @@
 <head>
   <meta charset="UTF-16">
   <title>WebGL - Experiment</title>
-<<<<<<< HEAD
-   <link rel="stylesheet" type="text/css" href="{{ static_url('vendor/css/slick.grid.css') }}">
-   <link rel="stylesheet" type="text/css" href="{{ static_url('vendor/css/jquery-ui-1.11.3.custom.css') }}">
-   <link rel="stylesheet" type="text/css" href="{{ static_url('vendor/css/slick.grid.format.css') }}">
-   <link rel="stylesheet" type="text/css" href="{{ static_url('css/style.css') }}">
-  <script type="text/javascript" src="{{ static_url('vendor/js/gl-matrix.min.js') }}"></script>
-<script type="text/javascript" src="{{ static_url('vendor/js/jquery-2.2.4.min.js') }}"></script>
-<script type="text/javascript" src="{{ static_url('vendor/js/jquery.event.drag-2.2.min.js') }}"></script>
-<script type="text/javascript" src="{{ static_url('js/init_webgl.js') }}"></script>
-<script type="text/javascript" src="{{ static_url('js/callbacks.js') }}"></script>
-<script type="text/javascript" src="{{ static_url('js/drawing_loop.js') }}"></script>
-<script type="text/javascript" src="{{ static_url('js/init_webpage.js') }}"></script>
-<script type="text/javascript" src="{{ static_url('vendor/js/slick.core.min.js') }}"></script>
-<script type="text/javascript" src="{{ static_url('vendor/js/slick.editors.min.js') }}"></script>
-<script type="text/javascript" src="{{ static_url('vendor/js/slick.formatters.min.js') }}"></script>
-<script type="text/javascript" src="{{ static_url('vendor/js/slick.grid.min.js') }}"></script>
-=======
-  <link rel="stylesheet" type="text/css" href="{{ static_url('style.css') }}">
-  <script type="text/javascript" src="/static/gl-matrix.js?v=7243103a666727ef3836be8b94bfccff"></script>
-  <script type="text/javascript" src="{{ static_url('jquery_min.js') }}"></script>
-  <script type="text/javascript" src="{{ static_url('init_webgl.js') }}"></script>
-  <script type="text/javascript" src="{{ static_url('callbacks.js') }}"></script>
-  <script type="text/javascript" src="{{ static_url('drawing_loop.js') }}"></script>
-  <script type="text/javascript" src="{{ static_url('init_webpage.js') }}"></script>
->>>>>>> da99d600
+   <link rel="stylesheet" type="text/css" href="{{ static_url('slick.grid.css') }}">
+   <link rel="stylesheet" type="text/css" href="{{ static_url('jquery-ui-1.11.3.custom.css') }}">
+   <link rel="stylesheet" type="text/css" href="{{ static_url('slick.grid.format.css') }}">
+   <link rel="stylesheet" type="text/css" href="{{ static_url('style.css') }}">
+  <script type="text/javascript" src="{{ static_url('gl-matrix.min.js') }}"></script>
+<script type="text/javascript" src="{{ static_url('jquery-2.2.4.min.js') }}"></script>
+<script type="text/javascript" src="{{ static_url('jquery.event.drag-2.2.min.js') }}"></script>
+<script type="text/javascript" src="{{ static_url('init_webgl.js') }}"></script>
+<script type="text/javascript" src="{{ static_url('callbacks.js') }}"></script>
+<script type="text/javascript" src="{{ static_url('drawing_loop.js') }}"></script>
+<script type="text/javascript" src="{{ static_url('init_webpage.js') }}"></script>
+<script type="text/javascript" src="{{ static_url('slick.core.min.js') }}"></script>
+<script type="text/javascript" src="{{ static_url('slick.editors.min.js') }}"></script>
+<script type="text/javascript" src="{{ static_url('slick.formatters.min.js') }}"></script>
+<script type="text/javascript" src="{{ static_url('slick.grid.min.js') }}"></script>
 </head>
 
 <body>
@@ -86,9 +76,9 @@
       </table> -->
     </table>
 
-    <script  type="text/javascript">
+    <script type="text/javascript">
       // global variables
-      var urls = { // urls for webserver
+      let urls = { // urls for webserver
         highlightURL : 'http://localhost:8080/highlight',
         collapseURL : 'http://localhost:8080/collapse',
         edgeURL : 'http://localhost:8080/api/edges',
@@ -97,25 +87,24 @@
         tableURL : 'http://localhost:8080/table_values',
         labelURL : 'http://localhost:8080/label'
       };
-      var field = {
+      let field = {
         edgeFields : ["px", "py", "branch_color", "x", "y",
             "branch_color"],
         nodeFields : ["x", "y", "color"]
       };
-      var shaderProgram = {}; // the complied vertex/fragment shaders
-      var gl = {}; // webgl context - used to call webgl functions
-      var drawingData = { // stores info need to draw such as vertex data
+      let shaderProgram = {}; // the complied vertex/fragment shaders
+      let gl = {}; // webgl context - used to call webgl functions
+      let drawingData = { // stores info need to draw such as vertex data
         isMouseDown : false,
         lastMouseX : null,
         lastMouseY : null,
         zoomAmount : 1,
-        zoomLevel : 0,
         scaleFactor : 5.0 / 4.0
       };
-      var numAttr = 0;
-      var attrItem = {};
+      let numAttr = 0;
+      let attrItem = {};
 
-      var labels = {};
+      let labels = {};
     </script>
 
     <script type="text/javascript">
@@ -128,7 +117,6 @@
         nodeCoords = data;
       }).done(function() {
         drawingData.nodeCoords = extractInfo(nodeCoords, field.nodeFields);
-
         $.getJSON(urls.edgeURL, function(data) {
           edgeMetadata = data;
         }).done(function() {

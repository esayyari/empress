--- conflicted
+++ resolved
@@ -48,7 +48,7 @@
       }
       datarows.push(dr);
     }
-    var options = {
+    let options = {
       enableCellNavigation: true,
       enableColumnReorder: false,
       topPanelHeight : 0,
@@ -58,13 +58,19 @@
 
     // taken from https://github.com/mleibman/SlickGrid/blob/gh-pages/examples/example-multi-column-sort.html
     grid.onSort.subscribe(function (e, args) {
-      var cols = args.sortCols;
+      let cols = args.sortCols;
       datarows.sort(function (dataRow1, dataRow2) {
-        for (var i = 0, l = cols.length; i < l; i++) {
-          var field = cols[i].sortCol.field;
-          var sign = cols[i].sortAsc ? 1 : -1;
-          var value1 = dataRow1[field], value2 = dataRow2[field];
-          var result = (value1 == value2 ? 0 : (value1 > value2 ? 1 : -1)) * sign;
+        let field = {};
+        let sign = {};
+        let value1 = {};
+        let value2 = {};
+        let result = {};
+        for (let i = 0, l = cols.length; i < l; i++) {
+          field = cols[i].sortCol.field;
+          sign = cols[i].sortAsc ? 1 : -1;
+          value1 = dataRow1[field];
+          value2 = dataRow2[field];
+          result = (value1 == value2 ? 0 : (value1 > value2 ? 1 : -1)) * sign;
           if (result != 0) {
             return result;
           }
@@ -81,23 +87,13 @@
 /*
  * Extracts the coordinates/color info from metadata and format it for webgl
  */
-<<<<<<< HEAD
 function extractInfo(metaData, fields) {
   let extractedFields = metaData.map(function(edge) {
     let extracted = [];
     for (let prop of fields) {
       extracted.push(edge[prop]);
-  };
-  return extracted;
-=======
-function extractEdgeInfo(edgeMeta) {
-  // warning: this method has the potential to cause memory overload if new var
-  // are created.This method use to create new const for each higher order func
-  // step.
-  let extractedFields = edgeMeta.map(function(edge) {
-    return [edge.px, edge.py, edge.branch_color, edge.x, edge.y,
-            edge.branch_color];
->>>>>>> da99d600
+    };
+    return extracted;
   });
   extractedFields = [].concat.apply([], extractedFields);
 
@@ -145,5 +141,5 @@
   const [maxY,minY] = [Math.max(...yCoords), Math.min(...yCoords)];
   const [xDim, yDim] = [Math.abs(maxX - minX), Math.abs(maxY - minY)];
 
-  return (xDim > yDim) ? xDim : yDim;
+  return Math.max(xDim, yDim)
 }
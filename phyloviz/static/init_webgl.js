--- conflicted
+++ resolved
@@ -49,21 +49,17 @@
  * compliles shader programs and initializes webgl
  */
 function InitWebGl() {
-<<<<<<< HEAD
-=======
-	
 
 	document.getElementById("showHighlightMenu").style.display = "block";
 
 	window.topBorder = document.getElementsByTagName("fieldset")[0];
 	var canvas = document.getElementById("tree-surface");
- 
-/* Rresize the canvas to occupy the full page, 
+
+/* Rresize the canvas to occupy the full page,
    by getting the widow width and height and setting it to canvas*/
- 
+
 	canvas.width  = document.getElementById('drawingSurface').offsetWidth;
 	canvas.height = document.getElementById('drawingSurface').offsetHeight;
->>>>>>> 12e3a90d
 
 	console.log('init webgl');
 	window.canvas = document.getElementById('tree-surface');

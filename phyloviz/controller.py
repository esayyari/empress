import model
from model import Model
from tornado.web import RequestHandler
import sys
sys.path.append("../..")
import numpy as np
import pandas as pd
from skbio import DistanceMatrix, TreeNode
from scipy.cluster.hierarchy import ward, complete

# small newick tree
# tree = model.read(['(((a:1,e:2)f:1,b:2)g:1,(c:1,d:3)h:2)i:1;'])

<<<<<<< HEAD
#Need to keep!!!!!!!!!!!!!!!!!!!!!!!!!!!!!!!!!!!!!!!
tree = model.read('./astral.MR.rooted.nid.nosup.nwk', 'newick')

# tree = model.read('./gg_13_5_otus_99_annotated.tree', 'newick')

# tree = model.read('./0B5tlRtQ-tBfkZSuneOKbg.nwk', 'newick')

internal_metadata_file = 'ncbi.t2t.txt'
leaf_metadata_file = 'metadata.txt'
# !!!!!!!!!!!!!!!!!!!!!!!!!!!!!!!!!!!!!!!!!!!!!!!!!!!

=======
# random number tree
>>>>>>> 334e77af
# np.random.seed(0)
# x = np.random.rand(1000)
# dm = DistanceMatrix.from_iterable(x, lambda x, y: np.abs(x-y))
# lm = complete(dm.condensed_form())
# ids = np.arange(len(x)).astype(np.str)
# tree = TreeNode.from_linkage_matrix(lm, ids)

tree = model.read('./astral.MR.rooted.nid.nosup.nwk', 'newick')
# tree = model.read('./0B5tlRtQ-tBfkZSuneOKbg.nwk', 'newick')

# metadata files
internal_metadata_file = 'ncbi.t2t.txt'
leaf_metadata_file = 'metadata.txt'

# initialize tree with branch length and named internal nodes
for i, n in enumerate(tree.postorder(include_self=True)):
    n.length = 1
    if not n.is_tip():
        n.name = "y%d" % i

<<<<<<< HEAD
# m = Model(tree, 'ncbi.t2t.txt', 'metadata.txt')
# nodeM, edgeM = m.retrive_view_coords()
# edgeM = edgeM.head(100000)

=======
>>>>>>> 334e77af
m = Model(tree, internal_metadata_file, leaf_metadata_file)
nodeM, edgeM = m.retrive_view_coords()


class ModelHandler(RequestHandler):
    def get(self):
        # self.render('tree_with_webgl.html')
        self.render('tree_with_webgl.html')


class NodeHandler(RequestHandler):
    def get(self):
        nodes = nodeM.to_json(orient='records')
        self.write(nodes)
        self.finish()


class EdgeHandler(RequestHandler):
    def get(self):
        edges = edgeM.to_json(orient='records')
        self.write(edges)
        self.finish()


class ZoomHandler(RequestHandler):
    def get(self):
        level = self.get_argument('level')
        # tx = self.get_argument('tx')
        # ty = self.get_argument('ty')
        zoomedM = m.zoom(level)
        # print(zoomedM)
        edges = zoomedM.to_json(orient='records')
        # print(edges)
        self.write(edges)
        self.finish()


class SelectHandler(RequestHandler):
    def get(self):
        attribute = self.get_argument('attribute')
        lower = self.get_argument('lower')
        equal = self.get_argument('equal')
        upper = self.get_argument('upper')
        selected = m.selectCategory(attribute, lower, equal, upper)
        edges = selected.to_json(orient='records')
        self.write(edges)
        self.finish()


class BenchmarkHandler(RequestHandler):
    def get(self):
        self.render("benchmark.html")<|MERGE_RESOLUTION|>--- conflicted
+++ resolved
@@ -11,7 +11,6 @@
 # small newick tree
 # tree = model.read(['(((a:1,e:2)f:1,b:2)g:1,(c:1,d:3)h:2)i:1;'])
 
-<<<<<<< HEAD
 #Need to keep!!!!!!!!!!!!!!!!!!!!!!!!!!!!!!!!!!!!!!!
 tree = model.read('./astral.MR.rooted.nid.nosup.nwk', 'newick')
 
@@ -23,9 +22,6 @@
 leaf_metadata_file = 'metadata.txt'
 # !!!!!!!!!!!!!!!!!!!!!!!!!!!!!!!!!!!!!!!!!!!!!!!!!!!
 
-=======
-# random number tree
->>>>>>> 334e77af
 # np.random.seed(0)
 # x = np.random.rand(1000)
 # dm = DistanceMatrix.from_iterable(x, lambda x, y: np.abs(x-y))
@@ -46,13 +42,9 @@
     if not n.is_tip():
         n.name = "y%d" % i
 
-<<<<<<< HEAD
 # m = Model(tree, 'ncbi.t2t.txt', 'metadata.txt')
 # nodeM, edgeM = m.retrive_view_coords()
 # edgeM = edgeM.head(100000)
-
-=======
->>>>>>> 334e77af
 m = Model(tree, internal_metadata_file, leaf_metadata_file)
 nodeM, edgeM = m.retrive_view_coords()
 

--- conflicted
+++ resolved
@@ -307,7 +307,6 @@
         updated version of edge metadata
         """
 
-<<<<<<< HEAD
         if lower is not "":
             self.edge_metadata.loc[self.edge_metadata[attribute] > float(lower), category] = new_value
 
@@ -353,19 +352,6 @@
         result : pd.Dataframe
             A dataframe containing the coordinates of the matched labels
         """
-=======
-        if lower != "":
-            self.edge_metadata[category] = self.edge_metadata[category].mask(
-                self.edge_metadata[attribute] > float(lower), new_value)
-
-        if equal != "":
-            self.edge_metadata[category] = self.edge_metadata[category].mask(
-                self.edge_metadata[attribute] == equal, new_value)
-
-        if upper != "":
-            self.edge_metadata[category] = self.edge_metadata[category].mask(
-                self.edge_metadata[attribute] < float(upper), new_value)
->>>>>>> 2d00cb44
 
         return self.edge_metadata.loc[self.edge_metadata[label] == value, ['Node_id', 'x', 'y']]
 

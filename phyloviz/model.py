--- conflicted
+++ resolved
@@ -18,11 +18,7 @@
 
     """
     metadata = pd.read_table(file_name)
-<<<<<<< HEAD
-    metadata.rename(columns={metadata.columns[0]: 'Node id'}, inplace=True)
-=======
     metadata.rename(columns={metadata.columns[0]:"Node_id"},inplace=True)
->>>>>>> 2eeead6d
     return metadata
 
 
@@ -39,12 +35,7 @@
        pd.Dataframe
 
     """
-
-<<<<<<< HEAD
-    metadata = pd.read_table(file_name, skiprows=3, names=['Node id', 'label'])
-=======
     metadata = pd.read_table(file_name,skiprows=3,names = ["Node_id", 'label'])
->>>>>>> 2eeead6d
     return metadata
 
 
@@ -437,7 +428,7 @@
             self.node_metadata = node_metadata
             self.edge_metadata = edge_metadata
             # Todo: append coords to node/edge
-            
+
         # Append metadata to table
         internal_metadata = read_internal_node_metadata(internal_metadata_file)
         leaf_metadata = read_leaf_node_metadata(leaf_metadata_file)
@@ -670,64 +661,22 @@
            Rescaled view coordinates
 
         """
-
         # zoomed_edges = self.edge_metadata.copy(deep=True)
-        # for node in self.tree.preorder(include_self=False):
-        #     node.angle = node.angle * 1.2
-        # for node in self.tree.preorder(include_self=False):
-        #     node.x2 = node.parent.x2 + node.length * self.scale * np.sin(node.angle)
-        #     node.y2 = node.parent.y2 + node.length * self.scale * np.cos(node.angle)
-
-<<<<<<< HEAD
-        # # multiply all coordinates by level/scale
-        # zoomed_edges.x = zoomed_edges.x * np.float64(level)
-        # zoomed_edges.y = zoomed_edges.y * np.float64(level)
-        # zoomed_edges.px = zoomed_edges.px * np.float64(level)
-        # zoomed_edges.py = zoomed_edges.py * np.float64(level)
-
-        # # add all x coordinates by tx
-        # zoomed_edges.x = zoomed_edges.x + np.float64(tx)
-        # zoomed_edges.px = zoomed_edges.px + np.float64(tx)
-
-        # # add all y coordinates by ty
-        # zoomed_edges.y = zoomed_edges.y + np.float64(ty)
-        # zoomed_edges.py = zoomed_edges.py + np.float64(ty)
-         # copy edge_metadata dataframe
-
-        # zoomed_edges = self.edge_metadata.copy(deep=True)
-
+
+        # multiply by level/scale
         # zoomed_edges['x'] = zoomed_edges[['x']].apply(lambda l: l * np.float64(level))
         # zoomed_edges['y'] = zoomed_edges[['y']].apply(lambda l: l * np.float64(level))
         # zoomed_edges['px'] = zoomed_edges[['px']].apply(lambda l: l * np.float64(level))
         # zoomed_edges['py'] = zoomed_edges[['py']].apply(lambda l: l * np.float64(level))
 
+        # add by transform x/y
         # zoomed_edges['x'] = zoomed_edges[['x']].apply(lambda l: l + np.float64(tx))
         # zoomed_edges['y'] = zoomed_edges[['y']].apply(lambda l: l + np.float64(ty))
         # zoomed_edges['px'] = zoomed_edges[['px']].apply(lambda l: l + np.float64(tx))
         # zoomed_edges['py'] = zoomed_edges[['py']].apply(lambda l: l + np.float64(ty))
 
-        edgeData = {}
-        counter = 0
-        for node in self.tree.levelorder():
-            if counter < 500:
-                if node.is_tip():
-                    edgeData["is_tip"] = True
-                else:
-                    edgeData["is_tip"] = False
-
-                pId = {'Parent id': node.name}
-                pCoords = {'px': node.x2, 'py': node.y2}
-                for child in node.children:
-                    nId = {'Node id': child.name}
-                    coords = {'x': child.x2, 'y': child.y2}
-                    edgeData[child.name] = {**nId, **coords, **pId, **pCoords}
-                    counter = counter + 1
-
-        edgeMeta = pd.DataFrame(edgeData).T
-
-        return edgeMeta
         # return zoomed_edges
-=======
+
         #  # edge metadata
         # edgeData = {}
         # for node in self.tree.postorder():
@@ -740,16 +689,16 @@
         #         edgeData[child.name] = {**nId, **coords, **pId, **pCoords, **alpha}
 
         # edgeMeta = pd.DataFrame(edgeData).T
+
+        # centers root node at (0,0) for webGL
         # # edgeMeta['px'] = edgeMeta[['px']].apply(lambda l: l - self.centerX)
-
         # # edgeMeta['py'] = edgeMeta[['py']].apply(lambda l: l - self.centerY)
         # # edgeMeta['x'] = edgeMeta[['x']].apply(lambda l: l - self.centerX)
         # # edgeMeta['y'] = edgeMeta[['y']].apply(lambda l: l - self.centerY)
->>>>>>> 2eeead6d
 
         # return edgeMeta
         pass
-        
+
     def groupByCategory(metadata, attribute, category):
         """ Get certain rows in the metadata given the categories.
 
@@ -837,7 +786,7 @@
 
     def retrive_view_coords(self):
         """ Returns edge and node metadata.
-       
+
         Parameters
         ----------
         Returns
@@ -853,7 +802,7 @@
         return (self.node_metadata, self.edge_metadata)
 
     def selectCategory(self, attribute, category):
-        """ Returns edge_metadata with updated alpha value which tells View what to hightlight 
+        """ Returns edge_metadata with updated alpha value which tells View what to hightlight
 
         Parameters
         ----------
@@ -873,7 +822,7 @@
         #     # else:
         #     #     edgeData['alpha'] = 0.3
         #     print(edgeData.loc[[tip.name], [attribute]])
-        
+
         edgeData['alpha'] = edgeData['alpha'].mask(edgeData[attribute] > float(category), 1)
 
         return edgeData

--- conflicted
+++ resolved
@@ -1,12 +1,7 @@
 import tornado
-<<<<<<< HEAD
-from controller import ModelHandler, NodeHandler, EdgeHandler, ZoomHandler, BenchmarkHandler
-=======
-from controller import ModelHandler, NodeHandler, EdgeHandler, ZoomHandler, SelectHandler
->>>>>>> 2eeead6d
+from controller import ModelHandler, NodeHandler, EdgeHandler, ZoomHandler, BenchmarkHandler, SelectHandler
 from tornado.httpserver import HTTPServer
 from tornado.ioloop import IOLoop
-
 import os.path
 
 
@@ -17,11 +12,8 @@
                     (r"/api/nodes", NodeHandler),
                     (r"/api/edges", EdgeHandler),
                     (r"/zoom", ZoomHandler),
-<<<<<<< HEAD
                     (r"/benchmark",BenchmarkHandler)
-=======
                     (r"/select", SelectHandler)
->>>>>>> 2eeead6d
                     ]
 
         settings = dict(

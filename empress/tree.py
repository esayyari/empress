--- conflicted
+++ resolved
@@ -159,23 +159,8 @@
         """
         # edge metadata
         print('starting to create dictionary')
-<<<<<<< HEAD
+
         edgeData = []
-=======
-        edgeData = {}
-        uId = {'unique_id': i}
-        nId = {'Node_id': self.name}
-        isTip = {'is_tip': False}
-        coords = {'x': self.x2, 'y': self.y2}
-        pId = {'Parent_id': self.name}
-        pCoords = {'px': self.x2, 'py': self.y2}
-        attr = {'node_color': DEFAULT_COLOR, 'branch_color': DEFAULT_COLOR,
-                        'node_is_visible': True, 'branch_is_visible': True,
-                        'width': 1, 'size': 1}
-        edgeData[i] = {**nId, **uId, **isTip, **coords, **pId,
-                                **pCoords, **attr}
-        i += 1
->>>>>>> 1efed51a
 
         for node in self.postorder():
             node.alpha = 0.0

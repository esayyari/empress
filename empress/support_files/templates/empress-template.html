<!DOCTYPE html>
<html lang="en">
  <head>
    <title>Empress</title>
    <link rel='stylesheet' type="text/css"
      href='{{ base_url }}/css/empress.css'>
    <script src='{{ base_url }}/vendor/require-2.1.22.min.js'></script>
  </head>
  <body>

    <!-- The tree -->
    <div class="tree-container">
      <div class="container">
        <canvas class="tree-surface" id="tree-surface">
            Your browser does not support HTML5
        </canvas>
        <div id="tip-label-container"></div>
        <div id="node-label-container"></div>
        <div class="square"></div>
      </div>

      <!-- Side panel -->
      <div id="side-panel">
        {% include 'side-panel.html'%}
        {% include 'animate-panel.html' %}
      </div>

      <!-- show control panel button -->
      <button id="show-ctrl" title="Show control panel" style="font-size: 10pt;
                padding: 0 0 3px 3px;" class="hidden">&#9699;</button>
    </div>

    <!-- hover box -->
    <div class="hidden" id="hover-box">
      <table id="hover-table"></table>
    </div>

    <!-- color keys -->
    <div id="legend-panel">
      <div id="tip-color-key" class="legend hidden" disabled="true"></div>
      <div id="node-color-key" class="legend hidden" disabled="true"></div>
      <div id="clade-color-key" class="legend hidden" disabled="true"></div>
    </div>

    <!-- toast -->
    <div id="toast" class="hidden"></div>

    <!-- loading screen -->
    <div id="loading-screen">
      <div id="loading-animation"></div>
      <div id="loading-text">Loading...</div>
    </div>
  </body>

  <script>
    var empressRequire = requirejs.config({
        'baseUrl' : '{{ base_url }}',

        // paths are relative to baseUrl (.js not needed)
        'paths' : {
            /* vendor paths */
            'jquery' : './vendor/jquery-2.2.4.min',
            'glMatrix' : './vendor/gl-matrix.min',
            'chroma' : './vendor/chroma.min',
            'underscore' : './vendor/underscore-min',

            'ByteArray' : './js/byte-array',
            'BPTree' : './js/bp-tree',
            'Camera' : './js/camera',
            'Drawer' : './js/drawer',
            'SidePanel' : './js/side-panel-handler',
            'AnimationPanel' : './js/animation-panel-handler',
            'Animator' : './js/animator',
            'BIOMTable' : './js/biom-table',
            'Empress' : './js/empress',
            'Legend' : './js/legend',
            'Colorer' : './js/colorer',
            'VectorOps' : './js/vector-ops',
            'SummaryHelper' : './js/summary-helper'
        }
    });

    empressRequire(['jquery', 'glMatrix', 'chroma', 'underscore', 'ByteArray',
                    'BPTree', 'Camera', 'Drawer', 'SidePanel', 'AnimationPanel',
                    'Animator', 'BIOMTable', 'Empress', 'Legend', 'Colorer',
                    'VectorOps', 'SummaryHelper'],
        function($, gl, chroma, underscore, ByteArray, BPTree, Camera, Drawer,
                 SidePanel, AnimationPanel, Animator, BIOMTable, Empress, Legend,
                 Colorer, VectorOps, SummaryHelper) {
        // initialze the tree and model
        var tArr = new Uint8Array({{ tree }});
        var tree = new BPTree(tArr, {{ names }});

        var canvas = document.getElementById('tree-surface')
<<<<<<< HEAD
        var biom = new BIOMTable({{ obs_data }}, {{ sample_data | tojson }});
        var empress = new Empress(
            tree,
            {{ tree_data | tojson }},
            {{ names_to_keys | tojson }},
            {{ layout_to_coordsuffix | tojson }},
            '{{ default_layout }}',
            biom,
            canvas
        );
=======
        var biom = new BIOMTable({{ obs_data }}, {{ sample_data | tojson }},
                                 {{ sample_data_type | tojson }});
        var empress = new Empress(tree, {{ tree_data | tojson }},
                                  {{ names_to_keys | tojson }}, biom, canvas);
>>>>>>> 3417f59f
        empress.initialize();

        var legend = new Legend(document.getElementById('tip-color-key'),
                                document.getElementById('node-color-key'),
                                document.getElementById('clade-color-key'));

        // The side menu
        var sPanel = new SidePanel(document.getElementById('side-panel'),
                                   empress, legend);
        sPanel.addSampleTab();
<<<<<<< HEAD
        sPanel.addLayoutTab();
=======

        // create animator state machine
        var animator = new Animator(empress, legend);

        // add animator gui components
        var animationPanel = new AnimationPanel(animator);
        animationPanel.addAnimationTab();

        // make all tabs collapsable
>>>>>>> 3417f59f
        document.querySelectorAll(".collapsible").forEach(function(btn) {
            btn.addEventListener("click", function() {
            this.classList.toggle("active");
            this.nextElementSibling.classList.toggle("hidden");
            document.getElementById("side-panel").classList.toggle("panel-active",
              document.querySelector(".side-content:not(.hidden)"));
          });
        });
        document.getElementById("loading-screen").classList.add("hidden");
    });
  </script>
</html><|MERGE_RESOLUTION|>--- conflicted
+++ resolved
@@ -92,8 +92,12 @@
         var tree = new BPTree(tArr, {{ names }});
 
         var canvas = document.getElementById('tree-surface')
-<<<<<<< HEAD
-        var biom = new BIOMTable({{ obs_data }}, {{ sample_data | tojson }});
+
+        var biom = new BIOMTable(
+          {{ obs_data }},
+          {{ sample_data | tojson }},
+          {{ sample_data_type | tojson }}
+        );
         var empress = new Empress(
             tree,
             {{ tree_data | tojson }},
@@ -103,12 +107,6 @@
             biom,
             canvas
         );
-=======
-        var biom = new BIOMTable({{ obs_data }}, {{ sample_data | tojson }},
-                                 {{ sample_data_type | tojson }});
-        var empress = new Empress(tree, {{ tree_data | tojson }},
-                                  {{ names_to_keys | tojson }}, biom, canvas);
->>>>>>> 3417f59f
         empress.initialize();
 
         var legend = new Legend(document.getElementById('tip-color-key'),
@@ -119,9 +117,7 @@
         var sPanel = new SidePanel(document.getElementById('side-panel'),
                                    empress, legend);
         sPanel.addSampleTab();
-<<<<<<< HEAD
         sPanel.addLayoutTab();
-=======
 
         // create animator state machine
         var animator = new Animator(empress, legend);
@@ -131,7 +127,6 @@
         animationPanel.addAnimationTab();
 
         // make all tabs collapsable
->>>>>>> 3417f59f
         document.querySelectorAll(".collapsible").forEach(function(btn) {
             btn.addEventListener("click", function() {
             this.classList.toggle("active");

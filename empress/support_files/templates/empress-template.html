<!DOCTYPE html>
<html lang="en">
  <head>
    <title>Empress</title>
    <link rel='stylesheet' type="text/css"
      href='{{ base_url }}/css/empress.css'>
    <script src='{{ base_url }}/vendor/require-2.1.22.min.js'></script>
  </head>
  <body>

    <!-- The tree -->
    <div class="tree-container">
      <div class="container">
        <canvas class="tree-surface" id="tree-surface">
            Your browser does not support HTML5
        </canvas>
        <div id="tip-label-container"></div>
        <div id="node-label-container"></div>
        <div class="square"></div>
      </div>

      <!-- Side panel -->
      <div id="side-panel">
        {% include 'side-panel.html'%}
        {% include 'animate-panel.html' %}
      </div>

      <!-- show control panel button -->
      <button id="show-ctrl" title="Show control panel" style="font-size: 10pt;
                padding: 0 0 3px 3px;" class="hidden">&#9699;</button>
    </div>

    <!-- hover box -->
    <div class="hidden" id="hover-box">
      <table id="hover-table"></table>
    </div>

    <!-- color keys -->
    <div id="legend-panel">
      <div id="tip-color-key" class="legend hidden" disabled="true"></div>
      <div id="node-color-key" class="legend hidden" disabled="true"></div>
      <div id="clade-color-key" class="legend hidden" disabled="true"></div>
    </div>

    <!-- toast -->
    <div id="toast" class="hidden"></div>

    <!-- loading screen -->
    <div id="loading-screen">
      <div id="loading-animation"></div>
      <div id="loading-text">Loading...</div>
    </div>
  </body>

  <script>
    var empressRequire = requirejs.config({
        'baseUrl' : '{{ base_url }}',

        // paths are relative to baseUrl (.js not needed)
        'paths' : {
            /* vendor paths */
            'jquery' : './vendor/jquery-2.2.4.min',
            'glMatrix' : './vendor/gl-matrix.min',
            'chroma' : './vendor/chroma.min',
            'underscore' : './vendor/underscore-min',

            'ByteArray' : './js/byte-array',
            'BPTree' : './js/bp-tree',
            'Camera' : './js/camera',
            'Drawer' : './js/drawer',
            'SidePanel' : './js/side-panel-handler',
            'AnimatePanel' : './js/animation-panel-handler',
            'Animator' : './js/animator',
            'BIOMTable' : './js/biom-table',
            'Empress' : './js/empress',
            'Legend' : './js/legend',
            'Colorer' : './js/colorer',
            'VectorOps' : './js/vector-ops'
        }
    });

    empressRequire(['jquery', 'glMatrix', 'chroma', 'underscore', 'ByteArray',
                    'BPTree', 'Camera', 'Drawer', 'SidePanel', 'AnimatePanel',
                    'Animator', 'BIOMTable', 'Empress', 'Legend', 'Colorer',
                    'VectorOps'],
        function($, gl, chroma, underscore, ByteArray, BPTree, Camera, Drawer,
                 SidePanel, AnimatePanel, Animator, BIOMTable, Empress, Legend,
                 Colorer, VectorOps) {
        // initialze the tree and model
        var tArr = new Uint8Array({{ tree }});
        var tree = new BPTree(tArr, {{ names }});

        var canvas = document.getElementById('tree-surface')
<<<<<<< HEAD
        var biom = new BIOMTable({{ obs_data | tojson }}, {{ sample_data | tojson }});
=======
        var biom = new BIOMTable({{ obs_data }}, {{ sample_data | tojson }});
>>>>>>> 0f4c98d3
        var empress = new Empress(tree, {{ tree_data | tojson }},
                                  {{ names_to_keys | tojson }}, biom, canvas);
        empress.initialize();

        var legend = new Legend(document.getElementById('tip-color-key'),
                                document.getElementById('node-color-key'),
                                document.getElementById('clade-color-key'));

        // The side menu
        // TODO: rename class to SamplePanel
        var sPanel = new SidePanel(document.getElementById('side-panel'),
                                   empress, legend);
        sPanel.addSampleTab();

        // animate tab
        var animator = new Animator(empress, biom);
        var animatePanel = new AnimatePanel(animator, legend);
        animatePanel.addAnimationTab();
        document.querySelectorAll(".collapsible").forEach(function(btn) {
            btn.addEventListener("click", function() {
            this.classList.toggle("active");
            this.nextElementSibling.classList.toggle("hidden");
            document.getElementById("side-panel").classList.toggle("panel-active",
              document.querySelector(".side-content:not(.hidden)"));
          });
        });
        document.getElementById("loading-screen").classList.add("hidden");
    });
  </script>
</html><|MERGE_RESOLUTION|>--- conflicted
+++ resolved
@@ -91,11 +91,7 @@
         var tree = new BPTree(tArr, {{ names }});
 
         var canvas = document.getElementById('tree-surface')
-<<<<<<< HEAD
-        var biom = new BIOMTable({{ obs_data | tojson }}, {{ sample_data | tojson }});
-=======
         var biom = new BIOMTable({{ obs_data }}, {{ sample_data | tojson }});
->>>>>>> 0f4c98d3
         var empress = new Empress(tree, {{ tree_data | tojson }},
                                   {{ names_to_keys | tojson }}, biom, canvas);
         empress.initialize();

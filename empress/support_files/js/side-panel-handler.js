define(["Colorer"], function (Colorer) {
    // class name for css tags
    var COLLAPSE_CLASS = "collapsible";
    /**
     *
     * @class SidePanel
     *
     * Creates table for the side panel and handles their events. This
     * class will init a side panel with the search bar and collapse button.
     * Additional tabs such as Sample Metadata can be added by calling their
     * initialization function.
     *
     * @param {div} container Container where the side panel will live.
     * @param {Empress} empress The empress tree
     * @param {div} legend Container that holds the legend
     *
     * @return {SidePanel}
     * @constructs SidePanel
     */
    function SidePanel(container, empress, legend) {
        // the container for the side menu
        this.container = container;
        this.SIDE_PANEL_ID = container.id;

        // names of header components
        this.HEADER_CLASS = "side-header";
        this.SEARCH_ID = "quick-search";
        this.COLLAPSE_ID = "hide-ctrl";
        this.SHOW_ID = "show-ctrl";

        // used to event triggers
        this.empress = empress;

        this.legend = legend;

        // sample GUI components
        this.sChk = document.getElementById("sample-chk");
        this.sSel = document.getElementById("sample-options");
        this.sAddOpts = document.getElementById("sample-add");
        this.sColor = document.getElementById("sample-color");
        this.sHideChk = document.getElementById("sample-hide-non-feature");
        this.sLineWidth = document.getElementById("sample-line-width");
        this.sUpdateBtn = document.getElementById("sample-update");

<<<<<<< HEAD
        // layout GUI components
        this.layoutDiv = document.getElementById("layout-div");
=======
        // uncheck button
        this.sHideChk.checked = false;
>>>>>>> 3417f59f

        // used in event closers
        var panel = this;

        // triggers search when enter key is pressed in search menu
        var search = document.getElementById(this.SEARCH_ID);
        search.keyup = function (e) {
            e.preventDefault();
            if (e.keyCode === 13) {
                // TODO: model search function goes here
            }
        };

        // triggers the 'active' look when user enters the search bar
        search.focus = function () {
            document
                .getElementById(panel.SIDE_PANEL_ID)
                .classList.add("panel-active");
        };

        // triggers the 'unactive' look when user leaves search bar
        search.blur = function () {
            document
                .getElementById(panel.SIDE_PANEL_ID)
                .classList.toggle(
                    "panel-active",
                    document.querySelector(".side-content:not(.hidden)")
                );
        };

        // // hides the side menu
        var collapse = document.getElementById(this.COLLAPSE_ID);
        collapse.onclick = function () {
            document
                .getElementById(panel.SIDE_PANEL_ID)
                .classList.add("hidden");
            document.getElementById(panel.SHOW_ID).classList.remove("hidden");
        };

        // // shows the side menu
        var show = document.getElementById(this.SHOW_ID);
        show.onclick = function () {
            document.getElementById(panel.SHOW_ID).classList.add("hidden");
            document
                .getElementById(panel.SIDE_PANEL_ID)
                .classList.remove("hidden");
        };
    }

    /**
     * Sets the components of the samples panel back to there default value
     */
    SidePanel.prototype.__samplePanelReset = function () {
        // set color map back to default
        this.sColor.value = "discrete-coloring-qiime";

        // uncheck button
        this.sHideChk.checked = false;

        // set default branch length back to 1
        var thickenBranch = document.getElementById("sample-line-width");
        this.sLineWidth.value = 1;

        // hide update button
        this.sUpdateBtn.classList.add("hidden");
    };

    /**
     * Sets the components of the samples panel back to there default value
     * and hides the additional options
     */
    SidePanel.prototype.__samplePanelClose = function () {
        // disable sample check box
        this.sChk.checked = false;

        // disable the sample category select
        this.sSel.disabled = true;

        // hide the additional options
        this.sAddOpts.classList.add("hidden");

        // reset panel
        this.__samplePanelReset();

        //reset tree
        this.empress.resetTree();
        this.empress.drawTree();

        // clear legends
        this.legend.clearAllLegends();
    };

    /**
     * Updates/redraws the tree
     */
    SidePanel.prototype._updateSample = function () {
        this.empress.resetTree();

        // clear legends
        this.legend.clearAllLegends();

        // color tree
        this._colorSampleTree();

        var lWidth = this.sLineWidth.value;
        if (lWidth !== 1) {
            this.empress.thickenSameSampleLines(lWidth - 1);
        }
        this.empress.drawTree();

        // hide update button
        this.sUpdateBtn.classList.add("hidden");
    };

    /**
     * Colors the tree
     */
    SidePanel.prototype._colorSampleTree = function () {
        var colBy = this.sSel.value;
        var col = this.sColor.value;
        var hide = this.sHideChk.checked;
        var keyInfo = this.empress.colorBySampleCat(colBy, col);
        this.empress.setNonSampleBranchVisibility(hide);
        this.legend.addColorKey(colBy, keyInfo, "node", false);
    };

    /**
     * Redraws the tree with a different layout.
     */
    SidePanel.prototype._updateLayout = function () {
        this.empress.resetTree();
        this.empress.drawTree();
    };

    /**
     * Initializes layout options.
     * (These are pretty simple compared to the sample metadata options.)
     */
    SidePanel.prototype.addLayoutTab = function () {
        var sp = this;
        var LAYOUT_RADIO_BUTTON_NAME = "layoutoptions";
        // Get layout info from the Empress instance
        var layouts = this.empress.getAvailableLayouts();
        var default_layout = this.empress.getDefaultLayout();
        // Placeholder variables to be used when creating elements
        var pele, lele, iele;

        var radioBtnOnClickFunc = function () {
            sp.empress.updateLayout(this.value);
        };

        for (var i = 0; i < layouts.length; i++) {
            // Each layout option is represented by three tags:
            // <p>
            //    <label></label>
            //    <input></input>
            // </p>
            // The <p> breaks lines in a way that looks nice, and the
            // label/input just define the radio buttons as is normal in HTML:
            // see https://www.w3schools.com/tags/att_input_type_radio.asp.
            pele = document.createElement("p");
            lele = document.createElement("label");
            iele = document.createElement("input");

            // Initialize the radio button for this layout
            iele.value = layouts[i];
            iele.type = "radio";
            iele.name = LAYOUT_RADIO_BUTTON_NAME;
            iele.id = "layoutRadioBtn" + layouts[i];
            if (layouts[i] === default_layout) {
                iele.checked = true;
            }

            // Initialize the label pointing to that radio button
            // https://stackoverflow.com/a/15750291
            lele.htmlFor = iele.id;
            lele.innerHTML = layouts[i];

            // Use of onclick based on
            // https://www.dyn-web.com/tutorials/forms/radio/onclick-onchange.php.
            // Long story short, either onchange or onclick works for most
            // browsers, but IE 9 is inconsistent with onchange -- hence our
            // use of onclick here. (That being said, you probably shouldn't
            // use IE 9 with Empress anyway...)
            // Anyway, if the same layout button is clicked a bunch of times,
            // nothing will change -- Empress.updateLayout() stores the current
            // layout name.
            iele.onclick = radioBtnOnClickFunc;
            // Now that we've created these three elements, add them!
            pele.appendChild(lele);
            pele.appendChild(iele);
            this.layoutDiv.appendChild(pele);
        }
    };

    /**
     * Initializes sample components
     */
    SidePanel.prototype.addSampleTab = function () {
        // for use in closers
        var sp = this;

        var i, opt;
        // add sample categories
        var selOpts = this.empress.getSampleCategories();
        for (i = 0; i < selOpts.length; i++) {
            opt = document.createElement("option");
            opt.value = selOpts[i];
            opt.innerHTML = selOpts[i];
            this.sSel.appendChild(opt);
        }

        // The color map selector
        Colorer.addColorsToSelect(this.sColor);

        // toggle the sample/color map selectors
        this.sChk.onclick = function () {
            if (sp.sChk.checked) {
                sp.sSel.disabled = false;
                sp.sAddOpts.classList.remove("hidden");
                sp.sUpdateBtn.classList.remove("hidden");
            } else {
                sp.__samplePanelClose();
            }
        };

        this.sSel.onchange = function () {
            sp.sUpdateBtn.classList.remove("hidden");
        };

        this.sColor.onchange = function () {
            sp.sUpdateBtn.classList.remove("hidden");
        };

        this.sLineWidth.onchange = function () {
            sp.sUpdateBtn.classList.remove("hidden");
        };

        // deterines whether to show features not in samples
        this.sHideChk.onclick = function () {
            sp.empress.setNonSampleBranchVisibility(this.checked);
            sp.empress.drawTree();
        };

        this.sUpdateBtn.onclick = function () {
            sp._updateSample();
        };
    };

    return SidePanel;
});<|MERGE_RESOLUTION|>--- conflicted
+++ resolved
@@ -42,13 +42,11 @@
         this.sLineWidth = document.getElementById("sample-line-width");
         this.sUpdateBtn = document.getElementById("sample-update");
 
-<<<<<<< HEAD
         // layout GUI components
         this.layoutDiv = document.getElementById("layout-div");
-=======
+      
         // uncheck button
         this.sHideChk.checked = false;
->>>>>>> 3417f59f
 
         // used in event closers
         var panel = this;
